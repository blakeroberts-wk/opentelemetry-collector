// Copyright The OpenTelemetry Authors
// SPDX-License-Identifier: Apache-2.0

package otlpreceiver // import "go.opentelemetry.io/collector/receiver/otlpreceiver"

import (
	"errors"
	"io"
	"mime"
	"net/http"
	"strconv"

	spb "google.golang.org/genproto/googleapis/rpc/status"
	"google.golang.org/grpc/codes"
	"google.golang.org/grpc/status"

	rerrors "go.opentelemetry.io/collector/receiver/otlpreceiver/internal/errors"
	"go.opentelemetry.io/collector/receiver/otlpreceiver/internal/logs"
	"go.opentelemetry.io/collector/receiver/otlpreceiver/internal/metrics"
	"go.opentelemetry.io/collector/receiver/otlpreceiver/internal/trace"
)

// Pre-computed status with code=Internal to be used in case of a marshaling error.
var fallbackMsg = []byte(`{"code": 13, "message": "failed to marshal error message"}`)

const fallbackContentType = "application/json"

func handleTraces(resp http.ResponseWriter, req *http.Request, tracesReceiver *trace.Receiver, encoder encoder) {
	body, ok := readAndCloseBody(resp, req, encoder)
	if !ok {
		return
	}

	otlpReq, err := encoder.unmarshalTracesRequest(body)
	if err != nil {
		writeError(resp, encoder, err, http.StatusBadRequest)
		return
	}

	otlpResp, err := tracesReceiver.Export(req.Context(), otlpReq)
	if err != nil {
		writeError(resp, encoder, err, http.StatusInternalServerError)
		return
	}

	msg, err := encoder.marshalTracesResponse(otlpResp)
	if err != nil {
		writeError(resp, encoder, err, http.StatusInternalServerError)
		return
	}
	writeResponse(resp, encoder.contentType(), http.StatusOK, msg)
}

func handleMetrics(resp http.ResponseWriter, req *http.Request, metricsReceiver *metrics.Receiver, encoder encoder) {
	body, ok := readAndCloseBody(resp, req, encoder)
	if !ok {
		return
	}

	otlpReq, err := encoder.unmarshalMetricsRequest(body)
	if err != nil {
		writeError(resp, encoder, err, http.StatusBadRequest)
		return
	}

	otlpResp, err := metricsReceiver.Export(req.Context(), otlpReq)
	if err != nil {
		writeError(resp, encoder, err, http.StatusInternalServerError)
		return
	}

	msg, err := encoder.marshalMetricsResponse(otlpResp)
	if err != nil {
		writeError(resp, encoder, err, http.StatusInternalServerError)
		return
	}
	writeResponse(resp, encoder.contentType(), http.StatusOK, msg)
}

func handleLogs(resp http.ResponseWriter, req *http.Request, logsReceiver *logs.Receiver, encoder encoder) {
	body, ok := readAndCloseBody(resp, req, encoder)
	if !ok {
		return
	}

	otlpReq, err := encoder.unmarshalLogsRequest(body)
	if err != nil {
		writeError(resp, encoder, err, http.StatusBadRequest)
		return
	}

	otlpResp, err := logsReceiver.Export(req.Context(), otlpReq)
	if err != nil {
		writeError(resp, encoder, err, http.StatusInternalServerError)
		return
	}

	msg, err := encoder.marshalLogsResponse(otlpResp)
	if err != nil {
		writeError(resp, encoder, err, http.StatusInternalServerError)
		return
	}
	writeResponse(resp, encoder.contentType(), http.StatusOK, msg)
}

func readAndCloseBody(resp http.ResponseWriter, req *http.Request, encoder encoder) ([]byte, bool) {
	body, err := io.ReadAll(req.Body)
	if err != nil {
		writeError(resp, encoder, err, http.StatusBadRequest)
		return nil, false
	}
	if err = req.Body.Close(); err != nil {
		writeError(resp, encoder, err, http.StatusBadRequest)
		return nil, false
	}
	return body, true
}

// writeError encodes the HTTP error inside a rpc.Status message as required by the OTLP protocol.
func writeError(w http.ResponseWriter, encoder encoder, err error, statusCode int) {
	errRateLimited := &rerrors.ErrorRateLimited{}
	if errors.As(err, &errRateLimited) {
		w.Header().Set("Retry-After", strconv.FormatInt(int64(errRateLimited.Backoff)/1e9, 10))
		statusCode = http.StatusTooManyRequests
	}
	s, ok := status.FromError(err)
	if !ok {
		s = errorMsgToStatus(err.Error(), statusCode)
	}
	writeStatusResponse(w, encoder, statusCode, s.Proto())
}

// errorHandler encodes the HTTP error message inside a rpc.Status message as required
// by the OTLP protocol.
func errorHandler(w http.ResponseWriter, r *http.Request, errMsg string, statusCode int) {
	s := errorMsgToStatus(errMsg, statusCode)
	switch getMimeTypeFromContentType(r.Header.Get("Content-Type")) {
	case pbContentType:
		writeStatusResponse(w, pbEncoder, statusCode, s.Proto())
		return
	case jsonContentType:
		writeStatusResponse(w, jsEncoder, statusCode, s.Proto())
		return
	}
	writeResponse(w, fallbackContentType, http.StatusInternalServerError, fallbackMsg)
}

func writeStatusResponse(w http.ResponseWriter, encoder encoder, statusCode int, rsp *spb.Status) {
	msg, err := encoder.marshalStatus(rsp)
	if err != nil {
		writeResponse(w, fallbackContentType, http.StatusInternalServerError, fallbackMsg)
		return
	}

	writeResponse(w, encoder.contentType(), statusCode, msg)
}

func writeResponse(w http.ResponseWriter, contentType string, statusCode int, msg []byte) {
	w.Header().Set("Content-Type", contentType)
	w.WriteHeader(statusCode)
	// Nothing we can do with the error if we cannot write to the response.
	_, _ = w.Write(msg)
}

func errorMsgToStatus(errMsg string, statusCode int) *status.Status {
	switch statusCode {
	case http.StatusBadRequest:
		return status.New(codes.InvalidArgument, errMsg)
	case http.StatusTooManyRequests:
		return status.New(codes.Unavailable, errMsg)
	default:
		return status.New(codes.Unknown, errMsg)
	}
<<<<<<< HEAD
=======
	return status.New(codes.Unknown, errMsg)
}

func getMimeTypeFromContentType(contentType string) string {
	mediatype, _, err := mime.ParseMediaType(contentType)
	if err != nil {
		return ""
	}
	return mediatype
>>>>>>> 7b6937aa
}<|MERGE_RESOLUTION|>--- conflicted
+++ resolved
@@ -171,9 +171,6 @@
 	default:
 		return status.New(codes.Unknown, errMsg)
 	}
-<<<<<<< HEAD
-=======
-	return status.New(codes.Unknown, errMsg)
 }
 
 func getMimeTypeFromContentType(contentType string) string {
@@ -182,5 +179,4 @@
 		return ""
 	}
 	return mediatype
->>>>>>> 7b6937aa
 }